--- conflicted
+++ resolved
@@ -47,15 +47,12 @@
 	 * to canonical real names and email addresses. The mailmap will be read
 	 * from the working directory, or HEAD in a bare repository. */
 	GIT_BLAME_USE_MAILMAP = (1<<5),
-<<<<<<< HEAD
 	/** Include uncommitted changes from the workdir in the blame (like
 	 * 'git blame <file>').
 	 * Ignored if the blame options' 'newest_commit' field is not HEAD. */
 	GIT_BLAME_INCLUDE_UNCOMMITTED_CHANGES = (1<<6),
-=======
 	/** Ignore whitespace differences */
-	GIT_BLAME_IGNORE_WHITESPACE = (1<<6),
->>>>>>> 1e987525
+	GIT_BLAME_IGNORE_WHITESPACE = (1<<7),
 } git_blame_flag_t;
 
 /**
